package main

import (
	"bytes"
	"crypto/sha1"
	"fmt"
	"jackpal/http"
	"log"
	"net"
	"os"
	"rand"
	"strconv"
	"time"
)

const NS_PER_S = 1000000000

const MAX_PEERS = 60

func peerId() string {
	sid := "-tt" + strconv.Itoa(os.Getpid()) + "_" + strconv.Itoa64(rand.Int63())
	return sid[0:20]
}

func binaryToDottedPort(port string) string {
	return fmt.Sprintf("%d.%d.%d.%d:%d", port[0], port[1], port[2], port[3],
		(uint16(port[4])<<8)|uint16(port[5]))
}

func chooseListenPort() (listenPort int, err os.Error) {
	listenPort = *port
	if *useUPnP {
		log.Stderr("Using UPnP to open port.")
		// TODO: Look for ports currently in use. Handle collisions.
		var nat NAT
		nat, err = Discover()
		if nat == nil || err != nil {
			log.Stderr("Unable to discover NAT", err)
			return
		}
		// TODO: Check if the port is already mapped by someone else.
		err2 := nat.DeletePortMapping("TCP", listenPort)
		if err2 != nil {
			log.Stderr("Unable to delete port mapping", err2)
		}
		err = nat.AddPortMapping("TCP", listenPort, listenPort,
			"Taipei-Torrent port "+strconv.Itoa(listenPort), 0)
		if err != nil {
			log.Stderr("Unable to forward listen port", err)
			return
		}
	}
	return
}

func listenForPeerConnections(listenPort int, conChan chan net.Conn) {
	listenString := ":" + strconv.Itoa(listenPort)
	log.Stderr("Listening for peers on port:", listenString)
	listener, err := net.Listen("tcp", listenString)
	if err != nil {
		log.Stderr("Listen failed:", err)
		return
	}
	for {
		conn, err := listener.Accept()
		if err != nil {
			log.Stderr("Listener failed:", err)
		} else {
			// log.Stderr("A peer contacted us", conn.RemoteAddr().String())
			conChan <- conn
		}
	}
}

var kBitTorrentHeader = []byte{'\x13', 'B', 'i', 't', 'T', 'o', 'r',
	'r', 'e', 'n', 't', ' ', 'p', 'r', 'o', 't', 'o', 'c', 'o', 'l'}

func string2Bytes(s string) []byte { return bytes.NewBufferString(s).Bytes() }

type ActivePiece struct {
	downloaderCount []int // -1 means piece is already downloaded
	pieceLength     int
}

func (a *ActivePiece) chooseBlockToDownload(endgame bool) (index int) {
	if endgame {
		return a.chooseBlockToDownloadEndgame()
	}
	return a.chooseBlockToDownloadNormal()
}

func (a *ActivePiece) chooseBlockToDownloadNormal() (index int) {
	for i, v := range a.downloaderCount {
		if v == 0 {
			a.downloaderCount[i]++
			return i
		}
	}
	return -1
}

func (a *ActivePiece) chooseBlockToDownloadEndgame() (index int) {
	index, minCount := -1, -1
	for i, v := range a.downloaderCount {
		if v >= 0 && (minCount == -1 || minCount > v) {
			index, minCount = i, v
		}
	}
	if index > -1 {
		a.downloaderCount[index]++
	}
	return
}

func (a *ActivePiece) recordBlock(index int) (requestCount int) {
	requestCount = a.downloaderCount[index]
	a.downloaderCount[index] = -1
	return
}

func (a *ActivePiece) isComplete() bool {
	for _, v := range a.downloaderCount {
		if v != -1 {
			return false
		}
	}
	return true
}

type TorrentSession struct {
	m               *MetaInfo
	si              *SessionInfo
	ti              *TrackerResponse
	fileStore       FileStore
	trackerInfoChan chan *TrackerResponse
	peers           map[string]*peerState
	peerMessageChan chan peerMessage
	pieceSet        *Bitset // The pieces we have
	totalPieces     int
	totalSize       int64
	lastPieceLength int
	goodPieces      int
	activePieces    map[int]*ActivePiece
	lastHeartBeat   int64
}

func NewTorrentSession(torrent string, listenPort int) (ts *TorrentSession, err os.Error) {

	t := &TorrentSession{peers: make(map[string]*peerState),
		peerMessageChan: make(chan peerMessage),
		activePieces:    make(map[int]*ActivePiece)}
	t.m, err = getMetaInfo(torrent)
	if err != nil {
		return
	}
	log.Stderr("Tracker:", t.m.Announce, "Comment:", t.m.Comment, "Encoding:", t.m.Encoding)
	if e := t.m.Encoding; e != "" && e != "UTF-8" {
		log.Stderr("Unknown encoding", e)
		err = os.NewError("Unknown encoding")
		return
	}

	fileStore, totalSize, err := NewFileStore(&t.m.Info, *fileDir)
	if err != nil {
		return
	}
	t.fileStore = fileStore
	t.totalSize = totalSize
	t.lastPieceLength = int(t.totalSize % t.m.Info.PieceLength)

	log.Stderr("Computing pieces left")
	start := time.Nanoseconds()
	good, bad, pieceSet, err := checkPieces(t.fileStore, totalSize, t.m)
	end := time.Nanoseconds()
	log.Stderr("Took", float64(end-start)/float64(NS_PER_S), "seconds")
	if err != nil {
		return
	}
	t.pieceSet = pieceSet
	t.totalPieces = int(good + bad)
	t.goodPieces = int(good)
	log.Stderr("Good pieces:", good, "Bad pieces:", bad)

	left := bad * t.m.Info.PieceLength
	if !t.pieceSet.IsSet(t.totalPieces - 1) {
		left = left - t.m.Info.PieceLength + int64(t.lastPieceLength)
	}
	t.si = &SessionInfo{PeerId: peerId(), Port: listenPort, Left: left}
	return t, err
}

func (t *TorrentSession) fetchTrackerInfo(event string) {
	m, si := t.m, t.si
	log.Stderr("Stats: Uploaded", si.Uploaded, "Downloaded", si.Downloaded, "Left", si.Left)
	url := m.Announce + "?" +
		"info_hash=" + http.URLEscape(m.InfoHash) +
		"&peer_id=" + si.PeerId +
		"&port=" + strconv.Itoa(si.Port) +
		"&uploaded=" + strconv.Itoa64(si.Uploaded) +
		"&downloaded=" + strconv.Itoa64(si.Downloaded) +
		"&left=" + strconv.Itoa64(si.Left) +
		"&compact=1"
	if event != "" {
		url += "&event=" + event
	}
	ch := t.trackerInfoChan
	go func() {
		ti, err := getTrackerInfo(url)
		if ti == nil || err != nil {
			log.Stderr("Could not fetch tracker info:", err)
		} else {
			ch <- ti
		}
	}()
}

func connectToPeer(peer string, ch chan net.Conn) {
	// log.Stderr("Connecting to", peer)
	conn, err := net.Dial("tcp", "", peer)
	if err != nil {
		// log.Stderr("Failed to connect to", peer, err)
	} else {
		// log.Stderr("Connected to", peer)
		ch <- conn
	}
}

func (t *TorrentSession) AddPeer(conn net.Conn) {
	peer := conn.RemoteAddr().String()
	// log.Stderr("Adding peer", peer)
	if len(t.peers) >= MAX_PEERS {
		log.Stderr("We have enough peers. Rejecting additional peer", peer)
		conn.Close()
	}
	ps := NewPeerState(conn)
	ps.address = peer
	var header [68]byte
	copy(header[0:], kBitTorrentHeader[0:])
	copy(header[28:48], string2Bytes(t.m.InfoHash))
	copy(header[48:68], string2Bytes(t.si.PeerId))

	t.peers[peer] = ps
	go ps.peerWriter(t.peerMessageChan, header[0:])
	go ps.peerReader(t.peerMessageChan)
	ps.SetChoke(false) // TODO: better choke policy
}

func (t *TorrentSession) ClosePeer(peer *peerState) {
	// log.Stderr("Closing peer", peer.address)
	_ = t.removeRequests(peer)
	peer.Close()
	t.peers[peer.address] = peer, false
}

func (t *TorrentSession) deadlockDetector() {
	for {
		time.Sleep(60 * NS_PER_S)
		if time.Seconds() > t.lastHeartBeat+60 {
			log.Stderr("Starvation or deadlock of main thread detected")
			panic("Killed by deadlock detector")
		}
	}
}

func (t *TorrentSession) DoTorrent(listenPort int) (err os.Error) {
	t.lastHeartBeat = time.Seconds()
	go t.deadlockDetector()
	log.Stderr("Fetching torrent.")
	rechokeChan := time.Tick(10 * NS_PER_S)
	// Start out polling tracker every 20 seconds untill we get a response.
	// Maybe be exponential backoff here?
	retrackerChan := time.Tick(20 * NS_PER_S)
	keepAliveChan := time.Tick(60 * NS_PER_S)
	t.trackerInfoChan = make(chan *TrackerResponse)

	conChan := make(chan net.Conn)

	go listenForPeerConnections(t.si.Port, conChan)

	t.fetchTrackerInfo("started")

	for {
		select {
		case _ = <-retrackerChan:
			t.fetchTrackerInfo("")
		case ti := <-t.trackerInfoChan:
			t.ti = ti
			log.Stderr("Torrent has", t.ti.Complete, "seeders and", t.ti.Incomplete, "leachers.")
			peers := t.ti.Peers
			log.Stderr("Tracker gave us", len(peers)/6, "peers")
			newPeerCount := 0
			for i := 0; i < len(peers); i += 6 {
				peer := binaryToDottedPort(peers[i : i+6])
				if _, ok := t.peers[peer]; !ok {
					newPeerCount++
					go connectToPeer(peer, conChan)
				}
			}
			log.Stderr("Contacting", newPeerCount, "new peers")
			interval := t.ti.Interval
			if interval < 120 {
				interval = 120
			} else if interval > 24*3600 {
				interval = 24 * 3600
			}
			log.Stderr("..checking again in", interval, "seconds.")
			retrackerChan = time.Tick(int64(interval) * NS_PER_S)

		case pm := <-t.peerMessageChan:
			peer, message := pm.peer, pm.message
			peer.lastReadTime = time.Seconds()
			err2 := t.DoMessage(peer, message)
			if err2 != nil {
				if err2 != os.EOF {
					log.Stderr("Closing peer", peer.address, "because", err2)
				}
				t.ClosePeer(peer)
			}
		case conn := <-conChan:
			t.AddPeer(conn)
		case _ = <-rechokeChan:
			// TODO: recalculate who to choke / unchoke
			t.lastHeartBeat = time.Seconds()
			ratio := float64(0.0)
			if t.si.Downloaded > 0 {
				ratio = float64(t.si.Uploaded) / float64(t.si.Downloaded)
			}
			log.Stderr("Peers:", len(t.peers), "downloaded:", t.si.Downloaded,
				"uploaded:", t.si.Uploaded, "ratio", ratio)
			// TODO: Remove this hack when we support DHT and/or PEX
			// In a large well-seeded swarm, try to maintain a reasonable number of peers.
<<<<<<< HEAD
			if len(t.peers) < 15 && t.goodPieces < t.totalPieces && (t.ti == nil || t.ti.Complete > 100) {
=======
			if t.ti == nil || (len(t.peers) < 15 && t.goodPieces < t.totalPieces && t.ti.Complete > 100) {
>>>>>>> fdb047fa
				t.fetchTrackerInfo("")
			}
		case _ = <-keepAliveChan:
			now := time.Seconds()
			for _, peer := range t.peers {
				if peer.lastReadTime != 0 && now-peer.lastReadTime > 3*60 {
					// log.Stderr("Closing peer", peer.address, "because timed out.")
					t.ClosePeer(peer)
					continue
				}
				err2 := t.doCheckRequests(peer)
				if err2 != nil {
					if err2 != os.EOF {
						log.Stderr("Closing peer", peer.address, "because", err2)
					}
					t.ClosePeer(peer)
					continue
				}
				peer.keepAlive(now)
			}
		}
	}
	return
}

func (t *TorrentSession) RequestBlock(p *peerState) (err os.Error) {
	for k, _ := range t.activePieces {
		if p.have.IsSet(k) {
			err = t.RequestBlock2(p, k, false)
			if err != os.EOF {
				return
			}
		}
	}
	// No active pieces. (Or no suitable active pieces.) Pick one
	piece := t.ChoosePiece(p)
	if piece < 0 {
		// No unclaimed pieces. See if we can double-up on an active piece
		for k, _ := range t.activePieces {
			if p.have.IsSet(k) {
				err = t.RequestBlock2(p, k, true)
				if err != os.EOF {
					return
				}
			}
		}
	}
	if piece >= 0 {
		pieceLength := int(t.m.Info.PieceLength)
		if piece == t.totalPieces-1 {
			pieceLength = t.lastPieceLength
		}
		pieceCount := (pieceLength + STANDARD_BLOCK_LENGTH - 1) / STANDARD_BLOCK_LENGTH
		t.activePieces[piece] = &ActivePiece{make([]int, pieceCount), pieceLength}
		return t.RequestBlock2(p, piece, false)
	} else {
		p.SetInterested(false)
	}
	return
}

func (t *TorrentSession) ChoosePiece(p *peerState) (piece int) {
	n := t.totalPieces
	start := rand.Intn(n)
	piece = t.checkRange(p, start, n)
	if piece == -1 {
		piece = t.checkRange(p, 0, start)
	}
	return
}

func (t *TorrentSession) checkRange(p *peerState, start, end int) (piece int) {
	for i := start; i < end; i++ {
		if (!t.pieceSet.IsSet(i)) && p.have.IsSet(i) {
			if _, ok := t.activePieces[i]; !ok {
				return i
			}
		}
	}
	return -1
}

func (t *TorrentSession) RequestBlock2(p *peerState, piece int, endGame bool) (err os.Error) {
	v := t.activePieces[piece]
	block := v.chooseBlockToDownload(endGame)
	if block >= 0 {
		t.requestBlockImp(p, piece, block, true)
	} else {
		return os.EOF
	}
	return
}

// Request or cancel a block
func (t *TorrentSession) requestBlockImp(p *peerState, piece int, block int, request bool) {
	begin := block * STANDARD_BLOCK_LENGTH
	req := make([]byte, 13)
	opcode := byte(6)
	if !request {
		opcode = byte(8) // Cancel
	}
	length := STANDARD_BLOCK_LENGTH
	if piece == t.totalPieces-1 {
		left := t.lastPieceLength - begin
		if left < length {
			length = left
		}
	}
	// log.Stderr("Requesting block", piece, ".", block, length, request)
	req[0] = opcode
	uint32ToBytes(req[1:5], uint32(piece))
	uint32ToBytes(req[5:9], uint32(begin))
	uint32ToBytes(req[9:13], uint32(length))
	requestIndex := (uint64(piece) << 32) | uint64(begin)
	p.our_requests[requestIndex] = time.Seconds(), request
	p.sendMessage(req)
	return
}

func (t *TorrentSession) RecordBlock(p *peerState, piece, begin, length uint32) (err os.Error) {
	block := begin / STANDARD_BLOCK_LENGTH
	// log.Stderr("Received block", piece, ".", block)
	requestIndex := (uint64(piece) << 32) | uint64(begin)
	p.our_requests[requestIndex] = 0, false
	v, ok := t.activePieces[int(piece)]
	if ok {
		requestCount := v.recordBlock(int(block))
		if requestCount > 1 {
			// Someone else has also requested this, so send cancel notices
			for _, peer := range t.peers {
				if p != peer {
					if _, ok := peer.our_requests[requestIndex]; ok {
						t.requestBlockImp(peer, int(piece), int(block), false)
						requestCount--
					}
				}
			}
		}
		t.si.Downloaded += int64(length)
		if v.isComplete() {
			t.activePieces[int(piece)] = v, false
			ok, err := checkPiece(t.fileStore, t.totalSize, t.m, int(piece))
			if !ok || err != nil {
				log.Stderr("Ignoring bad piece", piece, err)
				return
			}
			t.si.Left -= int64(v.pieceLength)
			t.pieceSet.Set(int(piece))
			t.goodPieces++
			log.Stderr("Have", t.goodPieces, "of", t.totalPieces, "pieces.")
			if t.goodPieces == t.totalPieces {
				t.fetchTrackerInfo("completed")
				// TODO: Drop connections to all seeders.
			}
			for _, p := range t.peers {
				if p.have != nil {
					if p.have.IsSet(int(piece)) {
						// We don't do anything special. We rely on the caller
						// to decide if this peer is still interesting.
					} else {
						// log.Stderr("...telling ", p)
						haveMsg := make([]byte, 5)
						haveMsg[0] = 4
						uint32ToBytes(haveMsg[1:5], uint32(piece))
						p.sendMessage(haveMsg)
					}
				}
			}
		}
	} else {
		log.Stderr("Received a block we already have.", piece, block, p.address)
	}
	return
}

func (t *TorrentSession) doChoke(p *peerState) (err os.Error) {
	p.peer_choking = true
	err = t.removeRequests(p)
	return
}

func (t *TorrentSession) removeRequests(p *peerState) (err os.Error) {
	for k, _ := range p.our_requests {
		piece := int(k >> 32)
		begin := int(k)
		block := begin / STANDARD_BLOCK_LENGTH
		// log.Stderr("Forgetting we requested block ", piece, ".", block)
		t.removeRequest(piece, block)
	}
	p.our_requests = make(map[uint64]int64, MAX_OUR_REQUESTS)
	return
}

func (t *TorrentSession) removeRequest(piece, block int) {
	v, ok := t.activePieces[piece]
	if ok && v.downloaderCount[block] > 0 {
		v.downloaderCount[block]--
	}
}

func (t *TorrentSession) doCheckRequests(p *peerState) (err os.Error) {
	now := time.Seconds()
	for k, v := range p.our_requests {
		if now-v > 30 {
			piece := int(k >> 32)
			block := int(k) / STANDARD_BLOCK_LENGTH
			// log.Stderr("timing out request of", piece, ".", block)
			t.removeRequest(piece, block)
		}
	}
	return
}

func (t *TorrentSession) DoMessage(p *peerState, message []byte) (err os.Error) {
	if message == nil {
		return os.EOF // The reader or writer goroutine has exited
	}
	if len(p.id) == 0 {
		// This is the header message from the peer.
		peersInfoHash := string(message[8:28])
		if peersInfoHash != t.m.InfoHash {
			return os.NewError("this peer doesn't have the right info hash")
		}
		p.id = string(message[28:48])
	} else {
		if len(message) == 0 { // keep alive
			return
		}
		messageId := message[0]
		// Message 5 is optional, but must be sent as the first message.
		if p.have == nil && messageId != 5 {
			// Fill out the have bitfield
			p.have = NewBitset(t.totalPieces)
		}
		switch id := message[0]; id {
		case 0:
			// log.Stderr("choke", p.address)
			if len(message) != 1 {
				return os.NewError("Unexpected length")
			}
			err = t.doChoke(p)
		case 1:
			// log.Stderr("unchoke", p.address)
			if len(message) != 1 {
				return os.NewError("Unexpected length")
			}
			p.peer_choking = false
			for i := 0; i < MAX_OUR_REQUESTS; i++ {
				err = t.RequestBlock(p)
				if err != nil {
					return
				}
			}
		case 2:
			// log.Stderr("interested", p)
			if len(message) != 1 {
				return os.NewError("Unexpected length")
			}
			p.peer_interested = true
			// TODO: Consider unchoking
		case 3:
			// log.Stderr("not interested", p)
			if len(message) != 1 {
				return os.NewError("Unexpected length")
			}
			p.peer_interested = false
		case 4:
			if len(message) != 5 {
				return os.NewError("Unexpected length")
			}
			n := bytesToUint32(message[1:])
			if n < uint32(p.have.n) {
				p.have.Set(int(n))
				if !p.am_interested && !t.pieceSet.IsSet(int(n)) {
					p.SetInterested(true)
				}
			} else {
				return os.NewError("have index is out of range.")
			}
		case 5:
			// log.Stderr("bitfield", p.address)
			if p.have != nil {
				return os.NewError("Late bitfield operation")
			}
			p.have = NewBitsetFromBytes(t.totalPieces, message[1:])
			if p.have == nil {
				return os.NewError("Invalid bitfield data.")
			}
			t.checkInteresting(p)
		case 6:
			// log.Stderr("request", p.address)
			if len(message) != 13 {
				return os.NewError("Unexpected message length")
			}
			index := bytesToUint32(message[1:5])
			begin := bytesToUint32(message[5:9])
			length := bytesToUint32(message[9:13])
			if index >= uint32(p.have.n) {
				return os.NewError("piece out of range.")
			}
			if !t.pieceSet.IsSet(int(index)) {
				return os.NewError("we don't have that piece.")
			}
			if int64(begin) >= t.m.Info.PieceLength {
				return os.NewError("begin out of range.")
			}
			if int64(begin)+int64(length) > t.m.Info.PieceLength {
				return os.NewError("begin + length out of range.")
			}
			if length != STANDARD_BLOCK_LENGTH {
				return os.NewError("Unexpected block length.")
			}
			// TODO: Asynchronous
			// p.AddRequest(index, begin, length)
			return t.sendRequest(p, index, begin, length)
		case 7:
			// piece
			if len(message) < 9 {
				return os.NewError("unexpected message length")
			}
			index := bytesToUint32(message[1:5])
			begin := bytesToUint32(message[5:9])
			length := len(message) - 9
			if index >= uint32(p.have.n) {
				return os.NewError("piece out of range.")
			}
			if t.pieceSet.IsSet(int(index)) {
				// We already have that piece, keep going
				break
			}
			if int64(begin) >= t.m.Info.PieceLength {
				return os.NewError("begin out of range.")
			}
			if int64(begin)+int64(length) > t.m.Info.PieceLength {
				return os.NewError("begin + length out of range.")
			}
			if length > 128*1024 {
				return os.NewError("Block length too large.")
			}
			globalOffset := int64(index)*t.m.Info.PieceLength + int64(begin)
			_, err = t.fileStore.WriteAt(message[9:], globalOffset)
			if err != nil {
				return err
			}
			t.RecordBlock(p, index, begin, uint32(length))
			err = t.RequestBlock(p)
		case 8:
			// log.Stderr("cancel")
			if len(message) != 13 {
				return os.NewError("Unexpected message length")
			}
			index := bytesToUint32(message[1:5])
			begin := bytesToUint32(message[5:9])
			length := bytesToUint32(message[9:13])
			if index >= uint32(p.have.n) {
				return os.NewError("piece out of range.")
			}
			if !t.pieceSet.IsSet(int(index)) {
				return os.NewError("we don't have that piece.")
			}
			if int64(begin) >= t.m.Info.PieceLength {
				return os.NewError("begin out of range.")
			}
			if int64(begin)+int64(length) > t.m.Info.PieceLength {
				return os.NewError("begin + length out of range.")
			}
			if length != STANDARD_BLOCK_LENGTH {
				return os.NewError("Unexpected block length.")
			}
			p.CancelRequest(index, begin, length)
		case 9:
			// TODO: Implement this message.
			// We see peers sending us 16K byte messages here, so
			// it seems that we don't understand what this is.
			log.Stderr("port len=", len(message))
			//if len(message) != 3 {
			//	return os.NewError("Unexpected length")
			//}
		default:
			return os.NewError("Uknown message id")
		}
	}
	return
}

func (t *TorrentSession) sendRequest(peer *peerState, index, begin, length uint32) (err os.Error) {
	if !peer.am_choking {
		// log.Stderr("Sending block", index, begin)
		buf := make([]byte, length+9)
		buf[0] = 7
		uint32ToBytes(buf[1:5], index)
		uint32ToBytes(buf[5:9], begin)
		_, err = t.fileStore.ReadAt(buf[9:],
			int64(index)*t.m.Info.PieceLength+int64(begin))
		if err != nil {
			return
		}
		peer.sendMessage(buf)
		t.si.Uploaded += int64(length)
	}
	return
}

func (t *TorrentSession) checkInteresting(p *peerState) {
	p.SetInterested(t.isInteresting(p))
}

func (t *TorrentSession) isInteresting(p *peerState) bool {
	for i := 0; i < t.totalPieces; i++ {
		if !t.pieceSet.IsSet(i) && p.have.IsSet(i) {
			return true
		}
	}
	return false
}

// TODO: See if we can overlap IO with computation

func checkPieces(fs FileStore, totalLength int64, m *MetaInfo) (good, bad int64, goodBits *Bitset, err os.Error) {
	pieceLength := m.Info.PieceLength
	numPieces := (totalLength + pieceLength - 1) / pieceLength
	goodBits = NewBitset(int(numPieces))
	ref := m.Info.Pieces
	if len(ref) != int(numPieces*sha1.Size) {
		err = os.NewError("Incorrect Info.Pieces length")
		return
	}
	currentSums, err := computeSums(fs, totalLength, m.Info.PieceLength)
	if err != nil {
		return
	}
	for i := int64(0); i < numPieces; i++ {
		base := i * sha1.Size
		end := base + sha1.Size
		if checkEqual(ref[base:end], currentSums[base:end]) {
			good++
			goodBits.Set(int(i))
		} else {
			bad++
		}
	}
	return
}

func checkEqual(ref string, current []byte) bool {
	for i := 0; i < len(current); i++ {
		if ref[i] != current[i] {
			return false
		}
	}
	return true
}

func computeSums(fs FileStore, totalLength int64, pieceLength int64) (sums []byte, err os.Error) {
	numPieces := (totalLength + pieceLength - 1) / pieceLength
	sums = make([]byte, sha1.Size*numPieces)
	hasher := sha1.New()
	piece := make([]byte, pieceLength)
	for i := int64(0); i < numPieces; i++ {
		if i == numPieces-1 {
			piece = piece[0 : totalLength-i*pieceLength]
		}
		_, err := fs.ReadAt(piece, i*pieceLength)
		if err != nil {
			return
		}
		hasher.Reset()
		_, err = hasher.Write(piece)
		if err != nil {
			return
		}
		copy(sums[i*sha1.Size:], hasher.Sum())
	}
	return
}

func checkPiece(fs FileStore, totalLength int64, m *MetaInfo, pieceIndex int) (good bool, err os.Error) {
	ref := m.Info.Pieces
	currentSum, err := computePieceSum(fs, totalLength, m.Info.PieceLength, pieceIndex)
	if err != nil {
		return
	}
	base := pieceIndex * sha1.Size
	end := base + sha1.Size
	good = checkEqual(ref[base:end], currentSum)
	return
}

func computePieceSum(fs FileStore, totalLength int64, pieceLength int64, pieceIndex int) (sum []byte, err os.Error) {
	numPieces := (totalLength + pieceLength - 1) / pieceLength
	hasher := sha1.New()
	piece := make([]byte, pieceLength)
	if int64(pieceIndex) == numPieces-1 {
		piece = piece[0 : totalLength-int64(pieceIndex)*pieceLength]
	}
	_, err = fs.ReadAt(piece, int64(pieceIndex)*pieceLength)
	if err != nil {
		return
	}
	_, err = hasher.Write(piece)
	if err != nil {
		return
	}
	sum = hasher.Sum()
	return
}<|MERGE_RESOLUTION|>--- conflicted
+++ resolved
@@ -329,11 +329,7 @@
 				"uploaded:", t.si.Uploaded, "ratio", ratio)
 			// TODO: Remove this hack when we support DHT and/or PEX
 			// In a large well-seeded swarm, try to maintain a reasonable number of peers.
-<<<<<<< HEAD
 			if len(t.peers) < 15 && t.goodPieces < t.totalPieces && (t.ti == nil || t.ti.Complete > 100) {
-=======
-			if t.ti == nil || (len(t.peers) < 15 && t.goodPieces < t.totalPieces && t.ti.Complete > 100) {
->>>>>>> fdb047fa
 				t.fetchTrackerInfo("")
 			}
 		case _ = <-keepAliveChan:
